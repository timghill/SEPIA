

import numpy as np
from sepia.SepiaParam import SepiaParam, SepiaParamList
from sepia.SepiaLogLik import compute_log_lik
import statsmodels.api as sm
from tqdm import tqdm
import matplotlib.pyplot as plt
from scipy import stats
from copy import deepcopy

# container to group a number of misc. model pre-calculated info
class ModelContainer():
    """
    Internally used to contain numeric elements computed for the model/likelihood evaluations.

    :var scalar_out: boolean -- is y a scalar or multivariate
    :var sim_only: boolean -- is it simulation-only or is there obs data
    :var x:
    :var theta:
    :var zt:
    :var LamSim:
    :var LamObs:
    :var SigObs:
    :var n:
    :var m:
    :var pu:
    :var pv:
    :var p:
    :var q:
    :var lamVzGroup:
    :var lamVzGnum:
    :var SigV:
    :var SigU:
    :var SigWl:
    :var SigWi:
    :var SigUW:
    :var auto_stepsize:
    """

    def __init__(self):
        self.scalar_out = self.sim_only = None  # Useful flags
        self.x = self.theta = self.zt = None  # GP inputs
        self.u = self.v = self.w = None  # GP outputs
        self.LamSim = self.LamObs = self.SigObs = None  # Precomputed cov stuff
        self.n = self.m = self.pu = self.pv = self.p = self.q = None  # Dimensions
        self.lamVzGroup = None
        self.lamVzGnum = 1
        #self.x0Dist = self.xzDist = self.xthetaDist = self.ztDist = None  # distances for covariance
        self.SigV = self.SigU = self.SigWl = self.SigWi = self.SigUW = None
        self.auto_stepsize = False

    def ref_copy(self, pname):
        # Makes a copy only of stuff that might change in mcmc depending on parameter name pname
        ref = {}
        ref['logLik'] = self.logLik
        if pname == 'theta':
            ref['xDist'] = np.copy(self.xDist.sqdist)
            ref['xzDist'] = np.copy(self.xzDist.sqdist)
            ref['SigU'] = self.SigU.copy()
            ref['SigUW'] = self.SigUW.copy()
        elif pname == 'betaU':
            ref['xDist'] = np.copy(self.xDist.sqdist)
            ref['SigWl'] = None if self.SigWl is None else self.SigWl.copy()
            ref['SigWi'] = None if self.SigWi is None else self.SigWi.copy()
            ref['SigU'] = None if self.SigU is None else self.SigU.copy()
            ref['SigUW'] = None if self.SigUW is None else self.SigUW.copy()
        elif pname == 'lamUz':
            ref['SigU'] = None if self.SigU is None else self.SigU.copy()
            ref['SigUW'] = None if self.SigUW is None else self.SigUW.copy()
            ref['SigWl'] = None if self.SigWl is None else self.SigWl.copy()
            ref['SigWi'] = None if self.SigWi is None else self.SigWi.copy()
        elif pname == 'lamWs':
            ref['SigU'] = None if self.SigU is None else self.SigU.copy()
            ref['SigWl'] = None if self.SigWl is None else self.SigWl.copy()
            ref['SigWi'] = None if self.SigWi is None else self.SigWi.copy()
        elif pname in ['betaV', 'lamVz']:
            ref['SigV'] = None if self.SigV is None else self.SigV.copy()
        elif pname == 'lamWOs':
            ref['SigWl'] = None if self.SigWl is None else self.SigWl.copy()
            ref['SigWi'] = None if self.SigWi is None else self.SigWi.copy()
        return ref

    def restore_ref(self, ref):
        # put items from reference dict back into ModelContainer object
        for attr_name in dir(self):
            if not attr_name.startswith("__") and attr_name in ref.keys():
                if attr_name == 'xDist':
                    self.xDist.sqdist = ref[attr_name]
                elif attr_name == 'xzDist':
                    self.xzDist.sqdist = ref[attr_name]
                else:
                    self.__dict__[attr_name] = ref[attr_name]


class SepiaModel:
    """
    Sepia model class contains data, SepiaParam objects, and precomputed elements for the likelihood.

    :var data: SepiaData object
    :var num: ModelContainer for computed numerical elements for use in evaluating likelihood/posterior
    :var params: SepiaParamList containing all SepiaParam objects for the model and mcmcList (references to params involved in MCMC)
    :var verbose: boolean -- whether to print verbose output for this model
    """

    def __init__(self):
        # Creates SepiaModel; not usually called by user, but done through setup_model()
        self.verbose = False
        self.data = None            # SepiaData obj for use later
        self.num = ModelContainer() # num for numeric state
        self.params = None

    #def __str__(self):
    #    if self.data is None:
    #        print('SepiaModel is not set up; call setup_model(SepiaData_object)')
    #    else:
    #        print(self.data)

    def log_prior(self):
        """
        Evaluates log prior.

        :return: float -- summed log prior over all parameters
        """
        if self.params is None:
            raise Exception("sepia model params must be set up first.")
        lp = 0
        for param in self.params.mcmcList:
            lp_tmp = param.prior.compute_log_prior()
            #print('Prior value for %s: %f'%(param.name, lp_tmp))
            lp += lp_tmp
        #self.num.logPrior=lp # commented out since we don't use this, and it could be problematic to set it each time called?
        return lp

    def logLik(self, cvar='all', cindex=None):
        """
        Compute model log lik with current values of variables.

        :param cvar: string -- name of variables changed since last call (controls recomputation of num components), or 'all'
        :param cindex: int -- index of flattened cvar that has changed since last call (or None)
        :return: scalar -- log lik value
        """
        L = compute_log_lik(self, cvar, cindex)
        return L

    def logPost(self, cvar='all', cindex=None):
        """
        Compute model log posterior with current values of variables.

        :param cvar: string -- name of variables changed since last call (controls recomputation of num components), or 'all'
        :param cindex: int -- index of flattened cvar that has changed since last call (or None)
        :return: scalar -- log posterior value
        """
        ll = self.logLik(cvar, cindex)
        lp = sum([prm.prior.compute_log_prior() for prm in self.params.mcmcList])
        return ll + lp

    def print_prior_info(self, pnames=None):
        """
        Print some information about the priors.

        :param pnames: list -- list of parameter names to print information about; default is to print all.
        """

        if pnames is None:
            pnames = [p.name for p in self.params]
        for p in self.params:
            if p.name in pnames:
                print('%s prior distribution: %s' % (p.name, p.prior.dist))
                print('bounds: ')
                print(p.prior.bounds)
                for i in range(len(p.prior.params)):
                    print('prior param %d' % i)
                    print(p.prior.params[i])

    def print_value_info(self, pnames=None):
        """
        Print some information about the parameter values. (Shows initial values if called before MCMC)

        :param pnames: list -- list of parameter names to print information about; default is to print all.
        """

        if pnames is None:
            pnames = [p.name for p in self.params]
        for p in self.params:
            if p.name in pnames:
                print('%s shape (%d, %d):' % (p.name, p.val_shape[0], p.val_shape[1]))
                print('value:')
                print(p.val)
                print('is fixed?:')
                print(p.fixed)

    def print_mcmc_info(self, pnames=None):
        """
        Print some information about the MCMC setup.

        :param pnames: list -- list of parameter names to print information about; default is to print all.
        """

        if pnames is None:
            pnames = [p.name for p in self.params]
        for p in self.params:
            if p.name in pnames:
                print('%s stepType: %s' % (p.name, p.mcmc.stepType))
                print('stepParam:')
                print(p.mcmc.stepParam)

    def do_mcmc(self, nsamp, prog=True, do_propMH=True, no_init=False, seed=None):
        """
        Run MCMC sampling on initialized SepiaModel object.

        Note that calling again appends samples to existing samples, so you can run in chunks.

        :param nsamp: float -- number of MCMC samples
        :param prog: bool -- whether to show progress bar
        :param do_propMH: bool -- whether to use propMH sampling for variables with that step type
        :param no_init: bool -- skip initialization (if model has already been sampled; need to initialize on first call)
        """
        if seed is not None:
            np.random.seed(seed)
        if self.num.auto_stepsize:
            do_propMH = False
        if not no_init:
            self.params.lp.set_val(self.logPost()) # Need to call once with cvar='all' (default) to initialize
        #self.params.lp.mcmc.record(self.params.lp.val)
        for _ in tqdm(range(nsamp), desc='MCMC sampling', mininterval=0.5, disable=not(prog)):
            self.mcmc_step(do_propMH)

    def get_samples(self, nburn=0, sampleset=False, numsamples=False, flat=True, includelogpost=True, effectivesamples=False):
        """
        Extract MCMC samples into dictionary format. By default, all samples are returned, or samples can be
        subset using nburn/sampleset/numsamples. Provide either sampleset or numsamples, or neither.

        :param nburn: int -- number of samples to discard at beginning of chain
        :param sampleset: list -- indices of samples to include
        :param numsamples: int -- return num_samples of samples, evenly spaced from first to last
        :param flat: bool -- whether to flatten the resulting arrays (for parameters stored as matrices)
        :param includelogpost: bool -- whether to also get samples of log posterior
        :return: dict -- array of samples for each parameter, keyed by parameter name
        :raises: TypeError if no samples exist or nburn inconsistent with number of draws
        """
<<<<<<< HEAD
        if self.data.sim_only and effectivesamples:
=======
        if self.num.sim_only and effectivesamples:
>>>>>>> 8ccf2d43
            print('Emulator only - returning all samples')
        total_samples = self.params.lp.get_num_samples()
        if total_samples == 0:
            raise TypeError('No MCMC samples; call do_mcmc() first.')

        if numsamples and sampleset:
            print("warning: set both numsamples and sampleset, defaulting to use sampleset.")

        # By default, use all samples
        ss = np.arange(total_samples)

        # Parse sampleset/numsamples
        if numsamples is not False:
            if numsamples >= total_samples:
                print('numsamples larger than number of draws; truncating to number of draws (%d).' % total_samples)
            else:
                ss = [int(ii) for ii in np.linspace(0, total_samples-1, numsamples)]
                
        if sampleset is not False:
            if max(sampleset) > total_samples:
                print('sampleset includes indices larger than number of draws; truncating to valid draws.')
            ss = [ii for ii in sampleset if ii < total_samples and ii >= 0]
<<<<<<< HEAD
        elif not self.data.sim_only and effectivesamples is not False:
=======
        elif not self.num.sim_only and effectivesamples is not False:
>>>>>>> 8ccf2d43
            # get max theta ess
            for p in self.params.mcmcList:
                if p.name == 'theta': 
                    theta = p.mcmc_to_array(trim=nburn, flat=flat).T
            ess_max = 0
            for i in range(theta.shape[0]):
                tmp = self.ESS(theta[i,:])
                if tmp > ess_max: ess_max = tmp
            # set ss to grab ess number of samples
            ss = np.linspace(0,theta.shape[1],ess_max,dtype=int,endpoint=False)
            print("Max effective sample size over thetas: {}".format(ess_max))
            print("Total samples: {}".format(theta.shape[1]))
        plist = self.params.mcmcList
        if includelogpost: plist.append(self.params.lp)
        samples = {p.name: p.mcmc_to_array(trim=nburn, sampleset=ss, flat=flat, untransform_theta=False)
                   for p in plist}
        # Add theta in native space as new key
        if 'theta' in samples.keys():
            samples['theta_native'] = self.params.theta.mcmc_to_array(trim=nburn, sampleset=ss, flat=flat, untransform_theta=True)
        return samples

    #TODO: does not handle hierModels/tiedThetaModels, passes a sim only univ test pretty well (lamWOs slightly different ss)
    #TODO: set start value to maximum posterior instead of last sample?
    def tune_step_sizes(self, n_burn, n_levels, prog=True, diagnostics=False, update_vals=True):
        """ Atuo-tune step size based on acceptance rate with YADAS approach.

        :param n_burn: int -- number of samples for each step size
        :param n_levels: int -- number of levels for step size
        :param prog: bool -- whether to show progress bar
        :param diagnostics: bool -- whether to return some information on acceptance rates used inside step size tuning
        """
        print('Starting tune_step_sizes...')
        print('Default step sizes:')
        for param in self.params.mcmcList:
            print('%s' % param.name)
            print(param.mcmc.stepParam)
        self.num.auto_stepsize = True
        import copy
        # Set up ranges, step sizes
        ex = np.linspace(-(n_levels - 1)/2, (n_levels - 1)/2, n_levels)
        step_sizes = {p.name: [] for p in self.params.mcmcList}
        for lev in range(n_levels):
            for mcmc_param in self.params.mcmcList:
                if ex[lev] <= 0:
                    base = 2.0
                else:
                    if mcmc_param.name == 'theta':
                        base = np.power(20., 2/(n_levels-1))
                    elif mcmc_param.name in ['betaU', 'betaV']:
                        base = np.power(10., 2 / (n_levels - 1))
                    elif mcmc_param.name in ['lamUz', 'lamOs']:
                        base = np.power(100., 2 / (n_levels - 1))
                    else:
                        base = 2.0
                step_sizes[mcmc_param.name].append(mcmc_param.mcmc.stepParam * np.power(base, ex[lev]))
        # Do sampling for each step size, collect acceptance rates/ step sizes into lists
        acc = {k.name: [] for k in self.params.mcmcList}
        mod_tmp = copy.deepcopy(self)
        # initialize model by calling log post
        mod_tmp.logPost()
        for _ in tqdm(range(n_burn), desc='Step size tuning', mininterval=0.5, disable=not(prog)):
            for i, lev in enumerate(range(n_levels)):
                for p in mod_tmp.params.mcmcList:
                    p.mcmc.stepParam = step_sizes[p.name][i].copy()
                mod_tmp.do_mcmc(1, do_propMH=False, no_init=True, prog=False)
        # Get acceptance
        for p in mod_tmp.params.mcmcList:
            acc[p.name].append(np.transpose(p.calc_accept().reshape((n_burn, n_levels, *p.val_shape)), [1,0,2,3]))
        # Compute GLM for each parameter
        logit = np.log(1 / (np.exp(1) - 1))
        for pi, p in enumerate(self.params.mcmcList):
            new_ss = np.zeros_like(p.mcmc.stepParam)
            p_acc = np.array(acc[p.name]) # (n_levels, n_burn, dim of param)
            p_ss = np.array(step_sizes[p.name])   # (n_levels, dim of param)
            for ind in range(int(np.prod(p.val_shape))):  # Loop over each one
                arr_ind = np.unravel_index(ind, p.val_shape, order='F')
                p_acc_ind = p_acc[0, :, :, arr_ind[0], arr_ind[1]].squeeze()
                p_ss_ind = p_ss[:, arr_ind[0], arr_ind[1]].squeeze()
                y = np.vstack([np.sum(p_acc_ind, axis=1), n_burn - np.sum(p_acc_ind, axis=1)]).T
                x = np.vstack([np.ones(n_levels), np.log(p_ss_ind)]).T
                glm_model = sm.GLM(y, x, family=sm.families.Binomial())
                res = glm_model.fit()
                coefs = res.params
                opt_ss = np.exp((logit-coefs[0])/coefs[1])
                new_ss[arr_ind] = opt_ss
            p.mcmc.stepParam = new_ss.copy()
            if update_vals:
                p.val = mod_tmp.params.mcmcList[pi].val.copy()
        print('Done with tune_step_size.')
        print('Selected step sizes:')
        for param in self.params.mcmcList:
            print('%s' % param.name)
            print(param.mcmc.stepParam)
        if diagnostics:
            return step_sizes, acc, mod_tmp

    def optim_lag(self, chain, alpha=.05, cutoff=None):
        """
        Find first lag in acf such that autocorrelation < cutoff or significance line

        :param chain: ndarray -- mcmc chain
        :param alpha: float -- confidence level for significance line (0,1)
        :param cutoff: float -- optional cutoff to override significance line
        """
        if np.ndim(chain) == 1:
            chain = chain.reshape(1, chain.shape[0])
        acf, sigline = self.acf(chain, len(chain) - 1, plot=False, alpha=alpha, ESS=False)
        if cutoff:
            optim_lag = np.where(acf < cutoff)
        else:
            optim_lag = np.where(acf < sigline)
        return (optim_lag[0][0])

    def set_params_sim_only(self, lamWOs_a_corr=0, lamWOs_b_corr=0):
        #
        # Set up parameters and priors for simulation-only model.
        #
        # :param lamWOs_a_corr: prior correction
        # :param lamWOs_b_corr: prior correction
        #
        self.params = SepiaParamList()
        lamWOs_a = 5 + lamWOs_a_corr
        lamWOs_b = 5e-3 + lamWOs_b_corr
        lamWOs_init = np.max([100, lamWOs_a/lamWOs_b])
        if lamWOs_init >= 1e5:
            print('lamWOs initialized outside default bounds [60, 1e5]; setting initial value to 1e5 - 1.')
            lamWOs_init = 1e5-1
        self.params.betaU = SepiaParam(val=0.1, name='betaU', val_shape=(self.num.p + self.num.q, self.num.pu), dist='Beta',
                                       params=[1., 0.1], bounds=[0., np.inf], mcmcStepParam=0.1, mcmcStepType='BetaRho')
        self.params.lamUz = SepiaParam(val=1., name='lamUz', val_shape=(1, self.num.pu), dist='Gamma', params=[5., 5.],
                                       bounds=[0.3, np.inf], mcmcStepParam=5., mcmcStepType='PropMH')
        self.params.lamWOs = SepiaParam(val=lamWOs_init, name='lamWOs', val_shape=(1, 1), dist='Gamma',
                                        params=[lamWOs_a, lamWOs_b], bounds=[60., 1e5], mcmcStepParam=100., mcmcStepType='PropMH')
        self.params.lamWs = SepiaParam(val=1000., name='lamWs', val_shape=(1, self.num.pu), dist='Gamma', params=[3., 3e-3],
                                       bounds=[60., 1e5], mcmcStepParam=100., mcmcStepType='PropMH')
        self.params.mcmcList = [self.params.betaU, self.params.lamUz, self.params.lamWs, self.params.lamWOs]
        # Set up dummy parameter to hold logpost samples
        self.params.lp = SepiaParam(val=-np.inf, name='logPost', dist='Recorder', val_shape=(1, 1))

    def set_params_noD(self, lamOs_a_corr=0, lamOs_b_corr=0, lamWOs_a_corr=0, lamWOs_b_corr=0):
        #
        # Set up parameters and priors for simulation and observed model with no discrepancy.
        #
        # :param lamOs_a_corr: prior correction
        # :param lamOs_b_corr: prior correction
        # :param lamWOs_a_corr: prior correction
        # :param lamWOs_b_corr: prior correction
        #
        self.set_params_sim_only(lamWOs_a_corr, lamWOs_b_corr)
        # Obs part
        lamOs_a = 1 + lamOs_a_corr
        lamOs_b = 1e-3 + lamOs_b_corr
        lamOs_init = np.max([20, lamOs_a/lamOs_b])
        theta_range = [self.data.obs_data.orig_t_min, self.data.obs_data.orig_t_max]
        if np.allclose(theta_range[0], theta_range[1]):
            theta_range = None
        self.params.theta = SepiaParam(val=0.5, name='theta', val_shape=(1, self.num.q), dist='Normal', params=[0.5, 10.],
                                       bounds=[0, 1], mcmcStepParam=0.2, mcmcStepType='Uniform', orig_range=theta_range)
        self.params.lamOs = SepiaParam(val=lamOs_init, name='lamOs', val_shape=(1, 1), dist='Gamma',
                                       params=[lamOs_a, lamOs_b], bounds=[0, np.inf], mcmcStepParam=lamOs_init/2, mcmcStepType='PropMH')
        self.params.mcmcList = [self.params.theta, self.params.betaU, self.params.lamUz, self.params.lamWs, self.params.lamWOs, self.params.lamOs]

    def set_params_full(self, lamOs_a_corr=0, lamOs_b_corr=0, lamWOs_a_corr=0, lamWOs_b_corr=0):
        #
        # Set up parameters and priors for simulation and observed model with discrepancy.

        # :param lamOs_a_corr: prior correction
        # :param lamOs_b_corr: prior correction
        # :param lamWOs_a_corr: prior correction
        # :param lamWOs_b_corr: prior correction
        #
        self.set_params_sim_only(lamWOs_a_corr, lamWOs_b_corr)
        # Obs part
        lamOs_a = 1 + lamOs_a_corr
        lamOs_b = 1e-3 + lamOs_b_corr
        lamOs_init = np.max([20, lamOs_a/lamOs_b])
        theta_range = [self.data.obs_data.orig_t_min, self.data.obs_data.orig_t_max]
        if np.allclose(theta_range[0], theta_range[1]):
            theta_range = None
        self.params.theta = SepiaParam(val=0.5, name='theta', val_shape=(1, self.num.q), dist='Normal', params=[0.5, 10.],
                                       bounds=[0, 1], mcmcStepParam=0.2, mcmcStepType='Uniform', orig_range=theta_range)
        self.params.betaV = SepiaParam(val=0.1, name='betaV', val_shape=(self.num.p, self.num.lamVzGnum), dist='Beta', params=[1., 0.1],
                                       bounds=[0, np.inf], mcmcStepParam=0.1, mcmcStepType='BetaRho')
        self.params.lamVz = SepiaParam(val=20., name='lamVz', val_shape=(1, self.num.lamVzGnum), dist='Gamma', params=[1., 1e-3],
                                       bounds=[0., np.inf], mcmcStepParam=10., mcmcStepType='PropMH')
        self.params.lamOs = SepiaParam(val=lamOs_init, name='lamOs', val_shape=(1, 1), dist='Gamma',
                                       params=[lamOs_a, lamOs_b], bounds=[0, np.inf], mcmcStepParam=lamOs_init/2, mcmcStepType='PropMH')
        self.params.mcmcList = [self.params.theta, self.params.betaV, self.params.betaU, self.params.lamVz, self.params.lamUz,
                                    self.params.lamWs, self.params.lamWOs,  self.params.lamOs]

    def acf(self,chain,nlags,plot=True, alpha=.05, ESS=True, save=False):
        #
        # Compute autocorrelation function of mcmc chain
        #
        # Usually called by SepiaPlot.plot_acf(), not user
        #
        # compute autocorrelation
        nchains, nobs = chain.shape
        autocorrs = []
        for i in range(nchains):
            chain1 = (chain[i,:] - np.mean(chain[i,:])) / (np.std(chain[i,:]) * nobs)
            chain2 = (chain[i,:] - np.mean(chain[i,:])) / np.std(chain[i,:])
            autocorr = np.correlate(chain1,chain2,mode='full')
            autocorr = autocorr[autocorr.size//2:]
            autocorrs.append(autocorr[0:nlags+1])
        sigline = stats.norm.ppf(1 - alpha / 2.) / np.sqrt(nobs)
        # compute ESS and output to console
        if ESS:
            ess = []
            for i in range(nchains):
                ess.append(self.ESS(chain[i,:]))
        
        # plot
        if plot:
            fig, ax = plt.subplots()
            lags = np.linspace(0,nlags,nlags+1,dtype=int,endpoint=True)
            for i in range(len(autocorrs)):
                ax.plot(lags,autocorrs[i],'-o',fillstyle='none',label='theta {}'.format(i+1))
            ax.set_xticks(np.linspace(0,nlags,10,dtype=int,endpoint=True))
            ax.set_yticks(np.linspace(0,1,11,endpoint=True))
            ax.set_xlabel('Lag')
            ax.set_ylabel('Autocorrelation')

            # significance lines
            ax.axhline(-sigline,linestyle='--',c='b'); ax.axhline(sigline,linestyle='--',c='b')

            # axis limits

            ymin = min(np.min(-sigline),min([np.min(ac) for ac in autocorrs]))
            ymax = max(np.max(sigline),max([np.max(ac) for ac in autocorrs]))
            ax.set_ylim([min(-.1,1.1*ymin),1.1*ymax])

            if nchains > 1: plt.legend()
            text = []
            text.append(ax.text(ax.get_xlim()[0],1.225,s='Effective Sample Size: {}'.format(ess),fontsize=16))
            text.append(ax.text(ax.get_xlim()[0],1.125,s='Number of Samples:    {}'.format([nobs]*nchains),fontsize=16))
            if save: plt.savefig('acf.png',dpi=300,bbox_extra_artists=text, bbox_inches='tight')
            plt.show()
        
        if ESS: return {'acf': autocorr,'sigline': sigline,'ess': ess}
        else: return {'acf': autocorr,'sigline': sigline}
    
    def ESS(self,x):
        #
        # Compute the effective sample size of estimand of interest. Vectorised implementation.
        #
        # Not called by user
        #
        if np.ndim(x) == 1:
            x = x.reshape(1,-1)
            
        m_chains, n_iters = x.shape

        variogram = lambda t: ((x[:, t:] - x[:, :(n_iters - t)])**2).sum() / (m_chains * (n_iters - t))

        post_var = self.marg_post_var(x)

        t = 1
        rho = np.ones(n_iters)
        negative_autocorr = False

        # Iterate until the sum of consecutive estimates of autocorrelation is negative
        while not negative_autocorr and (t < n_iters):
            rho[t] = 1 - variogram(t) / (2 * post_var)

            if not t % 2:
                negative_autocorr = sum(rho[t-1:t+1]) < 0

            t += 1

        return int(m_chains*n_iters / (1 + 2*rho[1:t].sum()))

    def marg_post_var(self,x):
        #
        # Estimate the marginal posterior variance. Vectorised implementation.
        #
        # Usually not called by user
        #
        m_chains, n_iters = x.shape

        # Calculate between-chain variance
        if m_chains > 1:
            B_over_n = ((np.mean(x, axis=1) - np.mean(x))**2).sum() / (m_chains - 1)
        else:
            B_over_n = 0

        # Calculate within-chain variances
        W = ((x - x.mean(axis=1, keepdims=True))**2).sum() / (m_chains*(n_iters - 1))

        # (over) estimate of variance
        s2 = W * (n_iters - 1) / n_iters + B_over_n

        return s2

    def mcmc_step(self, do_propMH=True):
        # Does a single MCMC step; not typically called by users
        # Loop over parameters
        for prm in self.params.mcmcList:
            # Loop over indices within parameter
            for ind in range(int(np.prod(prm.val_shape))):
                arr_ind = np.unravel_index(ind, prm.val_shape, order='F')
                Accept = False
                # Make reference copies in case we reject
                prm.refVal = prm.val.copy()
                self.refNum = self.num.ref_copy(prm.name)
                # Draw candidate
                #  check for categorical theta
                if prm.name == 'theta' and self.data.t_cat_ind[ind] > 0:
                    # Get possible category values, excluding current value
                    cat_vals = [i for i in range(1, self.data.t_cat_ind[ind]+1) if i != prm.val[arr_ind]]
                    # Choose one
                    cand = np.random.choice(cat_vals, 1)
                else:
                    cand = prm.mcmc.draw_candidate(arr_ind, do_propMH)
                # Set value to candidate
                prm.val[arr_ind] = cand
                # print(prm.mcmc.aCorr)
                if not prm.fixed[arr_ind]:  # If not supposed to be fixed, check for acceptance
                    if prm.mcmc.aCorr and prm.prior.is_in_bounds(prm.val[arr_ind]):
                        # This logPost uses val which has the candidate modification
                        clp = self.logPost(cvar=prm.name, cindex=ind)
                        if np.log(np.random.uniform()) < (clp - self.params.lp.val + np.log(prm.mcmc.aCorr)):
                            Accept = True
                # print(f'{prm.val:6.2f} : {prm.refVal:6.2f} | {lp:6.2f} : {clp:6.2f} | {np.log(prm.mcmc.aCorr):6.4f} = {Accept}')
                if Accept:
                    # Accept basically does nothing, the now modified val stays there for the next step
                    prm.mcmc.accept()
                    self.params.lp.set_val(clp)
                    # print(f'{clp-lp}')
                else:
                    # Reject sets val back to refVal that was stored at the top
                    prm.mcmc.reject(ind, self)
            prm.mcmc.record()
        self.params.lp.mcmc.record()<|MERGE_RESOLUTION|>--- conflicted
+++ resolved
@@ -239,11 +239,7 @@
         :return: dict -- array of samples for each parameter, keyed by parameter name
         :raises: TypeError if no samples exist or nburn inconsistent with number of draws
         """
-<<<<<<< HEAD
-        if self.data.sim_only and effectivesamples:
-=======
         if self.num.sim_only and effectivesamples:
->>>>>>> 8ccf2d43
             print('Emulator only - returning all samples')
         total_samples = self.params.lp.get_num_samples()
         if total_samples == 0:
@@ -266,11 +262,7 @@
             if max(sampleset) > total_samples:
                 print('sampleset includes indices larger than number of draws; truncating to valid draws.')
             ss = [ii for ii in sampleset if ii < total_samples and ii >= 0]
-<<<<<<< HEAD
-        elif not self.data.sim_only and effectivesamples is not False:
-=======
         elif not self.num.sim_only and effectivesamples is not False:
->>>>>>> 8ccf2d43
             # get max theta ess
             for p in self.params.mcmcList:
                 if p.name == 'theta': 
@@ -577,14 +569,7 @@
                 prm.refVal = prm.val.copy()
                 self.refNum = self.num.ref_copy(prm.name)
                 # Draw candidate
-                #  check for categorical theta
-                if prm.name == 'theta' and self.data.t_cat_ind[ind] > 0:
-                    # Get possible category values, excluding current value
-                    cat_vals = [i for i in range(1, self.data.t_cat_ind[ind]+1) if i != prm.val[arr_ind]]
-                    # Choose one
-                    cand = np.random.choice(cat_vals, 1)
-                else:
-                    cand = prm.mcmc.draw_candidate(arr_ind, do_propMH)
+                cand = prm.mcmc.draw_candidate(arr_ind, do_propMH)
                 # Set value to candidate
                 prm.val[arr_ind] = cand
                 # print(prm.mcmc.aCorr)
